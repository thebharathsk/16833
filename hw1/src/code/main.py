--- conflicted
+++ resolved
@@ -155,11 +155,7 @@
     resampler = Resampling()
 
     num_particles = args.num_particles
-<<<<<<< HEAD
     X_bar = init_particles_freespace(num_particles, map_obj)
-=======
-    X_bar = init_particles_random(num_particles, occupancy_map)
-    # X_bar = init_particles_freespace(num_particles, occupancy_map)
     
     #initialize video writer
     video_writer = None
@@ -173,7 +169,6 @@
         #video writer instance
         video_writer = cv2.VideoWriter(os.path.join(args.output, 'output.mp4'), fourcc, (dim, dim))        
     
->>>>>>> 9c4f2dc0
     """
     Monte Carlo Localization Algorithm : Main Loop
     """
@@ -231,18 +226,8 @@
                 z_t = ranges
                 w_t = sensor_model.beam_range_finder_model(z_t, x_t1)
                 X_bar_new[m, :] = np.hstack((x_t1, w_t))
-<<<<<<< HEAD
             else:
                 X_bar_new[m, :] = np.hstack((x_t1, X_bar[m, 3]))
-
-        # Normalize the probabilities so they add up to 1 for all the particles
-        X_bar_new[:, -1] /= np.sum(X_bar_new[:, -1])
-
-        # Update the action and x bar
-=======
-                
-            # else:
-            #     X_bar_new[m, :] = np.hstack((x_t1, X_bar[m, 3]))
 
         #convert log probabilities into probabilities
         prob_log = X_bar_new[:,-1]
@@ -255,7 +240,6 @@
         X_bar_new[:,-1] = prob
         
         
->>>>>>> 9c4f2dc0
         X_bar = X_bar_new
         u_t0 = u_t1
 
@@ -266,19 +250,6 @@
         X_bar = resampler.low_variance_sampler(X_bar)
 
         if args.visualize:
-<<<<<<< HEAD
-            # DEBUG: Just motion model
-            # import matplotlib.colors as colors
-            # colors_list = list(colors.CSS4_COLORS.keys())
-            # plt.figure(2)
-            # if time_idx == 1:
-            #     plt.scatter(x_t0[0], x_t0[1], c = "k")
-            # plt.plot(np.linspace(x_t0[0], x_t1[0], 5), np.linspace(x_t0[1], x_t1[1], 5), color = colors_list[time_idx % len(colors_list)])
-
-            # plt.figure(1)
-            # visualize_timestep(x_t1.reshape(1, -1), time_idx, args.output)
-            visualize_timestep(X_bar, time_idx, args.output)
-=======
             map_vis = visualize_timestep(X_bar, time_idx, occupancy_map, map_obj._resolution)
             cv2.imshow('Output', map_vis)
             if args.video:
@@ -288,4 +259,4 @@
         cv2.destroyAllWindows()
         if args.video:
             video_writer.release()
->>>>>>> 9c4f2dc0
+            # visualize_timestep(x_t1.reshape(1, -1), time_idx, args.output)